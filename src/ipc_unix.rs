--- conflicted
+++ resolved
@@ -89,14 +89,7 @@
     }
 
     fn write(&mut self, data: &[u8]) -> Result<()> {
-<<<<<<< HEAD
         let socket = self.socket.as_mut().ok_or(Error::NotConnected)?;
-=======
-        let socket = self.socket.as_mut().ok_or(std::io::Error::new(
-            std::io::ErrorKind::ConnectionRefused,
-            "Couldn't retrieve the Discord IPC socket",
-        ))?;
->>>>>>> 2b8f887e
 
         socket.write_all(data)?;
 
@@ -104,14 +97,7 @@
     }
 
     fn read(&mut self, buffer: &mut [u8]) -> Result<()> {
-<<<<<<< HEAD
         let socket = self.socket.as_mut().ok_or(Error::NotConnected)?;
-=======
-        let socket = self.socket.as_mut().ok_or(std::io::Error::new(
-            std::io::ErrorKind::ConnectionRefused,
-            "Couldn't retrieve the Discord IPC socket",
-        ))?;
->>>>>>> 2b8f887e
 
         socket.read_exact(buffer)?;
 
@@ -121,15 +107,8 @@
     fn close(&mut self) -> Result<()> {
         let data = json!({});
         if self.send(data, 2).is_ok() {} // ?
-
-<<<<<<< HEAD
+      
         let socket = self.socket.as_mut().ok_or(Error::NotConnected)?;
-=======
-        let socket = self.socket.as_mut().ok_or(std::io::Error::new(
-            std::io::ErrorKind::ConnectionRefused,
-            "Couldn't retrieve the Discord IPC socket",
-        ))?;
->>>>>>> 2b8f887e
 
         socket.flush()?;
         match socket.shutdown(Shutdown::Both) {
